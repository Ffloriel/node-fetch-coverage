{
  "name": "fetch-coverage",
  "version": "1.1.0",
  "description": "Fetch the code coverage from an open-source GIT repository, using a variety of well-known coverage services",
  "main": "index.js",
  "scripts": {
    "lint": "eslint '{*.js,test/**/*.js}' --ignore-pattern=test/coverage",
    "test": "mocha --bail",
    "test-cov": "istanbul cover --dir test/coverage _mocha -- && echo Coverage lies in test/coverage/lcov-report/index.html",
    "test-travis": "istanbul cover _mocha --report lcovonly -- && cat ./coverage/lcov.info | ./node_modules/coveralls/bin/coveralls.js"
  },
  "bugs": {
    "url": "https://github.com/IndigoUnited/node-fetch-coverage/issues/"
  },
  "repository": {
    "type": "git",
    "url": "git://github.com/IndigoUnited/node-fetch-coverage.git"
  },
  "keywords": [
    "code",
    "coverage",
    "cov",
    "repository",
    "repo",
    "shields",
    "shields.io"
  ],
  "author": "IndigoUnited <hello@indigounited.com> (http://indigounited.com)",
  "license": "MIT",
  "dependencies": {
    "got": "^7.0.0",
    "hosted-git-info": "^2.1.5",
    "lodash.find": "^4.6.0",
    "require-directory": "^2.1.1"
  },
  "devDependencies": {
    "@satazor/eslint-config": "^3.0.0",
<<<<<<< HEAD
    "chai": "^4.0.2",
=======
    "chai": "^4.0.1",
>>>>>>> 96100d57
    "coveralls": "^2.11.6",
    "eslint": "^3.0.0",
    "istanbul": "^0.4.1",
    "lodash": "^4.15.0",
    "mocha": "^3.0.0",
    "nock": "^9.0.2"
  },
  "engines": {
    "node": ">=4.0.0"
  }
}<|MERGE_RESOLUTION|>--- conflicted
+++ resolved
@@ -34,12 +34,8 @@
     "require-directory": "^2.1.1"
   },
   "devDependencies": {
-    "@satazor/eslint-config": "^3.0.0",
-<<<<<<< HEAD
+    "@satazor/eslint-config": "^3.0.0
     "chai": "^4.0.2",
-=======
-    "chai": "^4.0.1",
->>>>>>> 96100d57
     "coveralls": "^2.11.6",
     "eslint": "^3.0.0",
     "istanbul": "^0.4.1",
